// Package cache provides a registry cache
package cache

import (
	"math"
	"math/rand"
	"sync"
	"time"

	"github.com/micro/go-micro/registry"
	"github.com/micro/go-micro/util/log"
)

// Cache is the registry cache interface
type Cache interface {
	// embed the registry interface
	registry.Registry
	// stop the cache watcher
	Stop()
}

type Options struct {
	// TTL is the cache TTL
	TTL time.Duration
}

type Option func(o *Options)

type cache struct {
	registry.Registry
	opts Options

	// registry cache
	sync.RWMutex
	// 服务名(e.g. go.micro.srv.greeter)到服务对象数组的映射
	cache map[string][]*registry.Service
	// 服务名到有效期的映射
	ttls map[string]time.Time
	// 服务是否被watch
	watched map[string]bool

	// used to stop the cache
	exit chan bool

	// status of the registry
	// used to hold onto the cache
	// in failure state
	status error
}

var (
	DefaultTTL = time.Minute
)

func backoff(attempts int) time.Duration {
	if attempts == 0 {
		return time.Duration(0)
	}
	return time.Duration(math.Pow(10, float64(attempts))) * time.Millisecond
}

func (c *cache) getStatus() error {
	c.RLock()
	defer c.RUnlock()
	return c.status
}

func (c *cache) setStatus(err error) {
	c.Lock()
	c.status = err
	c.Unlock()
}

// isValid checks if the service is valid
func (c *cache) isValid(services []*registry.Service, ttl time.Time) bool {
	// no services exist
	if len(services) == 0 {
		return false
	}

	// ttl is invalid
	if ttl.IsZero() {
		return false
	}

	// time since ttl is longer than timeout
	// 所以真正的过期时间是 设置时间 + 2*TTL
	if time.Since(ttl) > c.opts.TTL {
		return false
	}

	// ok
	return true
}

func (c *cache) quit() bool {
	select {
	case <-c.exit:
		return true
	default:
		return false
	}
}

func (c *cache) del(service string) {
	// don't blow away cache in error state
	if err := c.status; err != nil {
		return
	}
	// otherwise delete entries
	delete(c.cache, service)
	delete(c.ttls, service)
}

func (c *cache) get(service string) ([]*registry.Service, error) {
	// read lock
	c.RLock()

	// check the cache first
	services := c.cache[service]
	// get cache ttl
	ttl := c.ttls[service]
	// make a copy
	cp := registry.Copy(services)

	// got services && within ttl so return cache
	// 检查服务是否可用并且在有效期内
	if c.isValid(cp, ttl) {
		c.RUnlock()
		// return services
		return cp, nil
	}

	// get does the actual request for a service and cache it
	// 从注册中心获取服务对象，缓存下来
	get := func(service string, cached []*registry.Service) ([]*registry.Service, error) {
		// ask the registry
		services, err := c.Registry.GetService(service)
		// 遇到错误，如果有缓存服务对象则返回缓存对象
		if err != nil {
			// check the cache
			if len(cached) > 0 {
				// set the error status
				c.setStatus(err)

				// return the stale cache
				return cached, nil
			}
			// otherwise return error
			return nil, err
		}

		// reset the status
<<<<<<< HEAD
		// 成功获取服务对象
		if c.getStatus(); err != nil {
=======
		if err := c.getStatus(); err != nil {
>>>>>>> 9d559848
			c.setStatus(nil)
		}

		// cache results
		c.Lock()
		c.set(service, registry.Copy(services))
		c.Unlock()

		return services, nil
	}

	// watch service if not watched
	// 如果服务没有被watch，则watch之，监听注册中心服务变化
	if _, ok := c.watched[service]; !ok {
		go c.run(service)
	}

	// unlock the read lock
	c.RUnlock()

	// get and return services
	return get(service, cp)
}

func (c *cache) set(service string, services []*registry.Service) {
	c.cache[service] = services
	c.ttls[service] = time.Now().Add(c.opts.TTL)
}

func (c *cache) update(res *registry.Result) {
	if res == nil || res.Service == nil {
		return
	}

	c.Lock()
	defer c.Unlock()

	services, ok := c.cache[res.Service.Name]
	if !ok {
		// we're not going to cache anything
		// unless there was already a lookup
		return
	}

	if len(res.Service.Nodes) == 0 {
		switch res.Action {
		case "delete":
			c.del(res.Service.Name)
		}
		return
	}

	// existing service found
	var service *registry.Service
	var index int
	for i, s := range services {
		if s.Version == res.Service.Version {
			service = s
			index = i
		}
	}

	switch res.Action {
	case "create", "update":
		if service == nil {
			c.set(res.Service.Name, append(services, res.Service))
			return
		}

		// append old nodes to new service
		for _, cur := range service.Nodes {
			var seen bool
			for _, node := range res.Service.Nodes {
				if cur.Id == node.Id {
					seen = true
					break
				}
			}
			if !seen {
				res.Service.Nodes = append(res.Service.Nodes, cur)
			}
		}

		services[index] = res.Service
		c.set(res.Service.Name, services)
	case "delete":
		if service == nil {
			return
		}

		var nodes []*registry.Node

		// filter cur nodes to remove the dead one
		for _, cur := range service.Nodes {
			var seen bool
			for _, del := range res.Service.Nodes {
				if del.Id == cur.Id {
					seen = true
					break
				}
			}
			if !seen {
				nodes = append(nodes, cur)
			}
		}

		// still got nodes, save and return
		if len(nodes) > 0 {
			service.Nodes = nodes
			services[index] = service
			c.set(service.Name, services)
			return
		}

		// zero nodes left

		// only have one thing to delete
		// nuke the thing
		if len(services) == 1 {
			c.del(service.Name)
			return
		}

		// still have more than 1 service
		// check the version and keep what we know
		var srvs []*registry.Service
		for _, s := range services {
			if s.Version != service.Version {
				srvs = append(srvs, s)
			}
		}

		// save
		c.set(service.Name, srvs)
	}
}

// run starts the cache watcher loop
// it creates a new watcher if there's a problem
func (c *cache) run(service string) {
	// set watcher
	c.Lock()
	c.watched[service] = true
	c.Unlock()

	// delete watcher on exit
	defer func() {
		c.Lock()
		delete(c.watched, service)
		c.Unlock()
	}()

	var a, b int

	for {
		// exit early if already dead
		// 接收到退出信号则马上退出
		if c.quit() {
			return
		}

		// jitter before starting
		// 随机等待一小小会，百毫秒级
		j := rand.Int63n(100)
		time.Sleep(time.Duration(j) * time.Millisecond)

		// create new watcher
		// 构造watcher对象，运行watch plan
		w, err := c.Registry.Watch(
			registry.WatchService(service),
		)

		if err != nil {
			if c.quit() {
				return
			}

			// 设置等待时间，a越大等待越久，百毫秒级
			d := backoff(a)
			c.setStatus(err)

			if a > 3 {
				log.Log("rcache: ", err, " backing off ", d)
				a = 0
			}

			time.Sleep(d)
			a++

			continue
		}

		// reset a
		a = 0

		// watch for events
		if err := c.watch(w); err != nil {
			if c.quit() {
				return
			}

			d := backoff(b)
			c.setStatus(err)

			if b > 3 {
				log.Log("rcache: ", err, " backing off ", d)
				b = 0
			}

			time.Sleep(d)
			b++

			continue
		}

		// reset b
		b = 0
	}
}

// watch loops the next event and calls update
// it returns if there's an error
func (c *cache) watch(w registry.Watcher) error {
	// used to stop the watch
	stop := make(chan bool)

	// manage this loop
	go func() {
		defer w.Stop()

		select {
		// wait for exit
		case <-c.exit:
			return
		// we've been stopped
		case <-stop:
			return
		}
	}()

	for {
		res, err := w.Next()
		if err != nil {
			close(stop)
			return err
		}

		// reset the error status since we succeeded
		if err := c.getStatus(); err != nil {
			// reset status
			c.setStatus(nil)
		}

		c.update(res)
	}
}

func (c *cache) GetService(service string) ([]*registry.Service, error) {
	// get the service
	services, err := c.get(service)
	if err != nil {
		return nil, err
	}

	// if there's nothing return err
	if len(services) == 0 {
		return nil, registry.ErrNotFound
	}

	// return services
	return services, nil
}

func (c *cache) Stop() {
	select {
	case <-c.exit:
		return
	default:
		close(c.exit)
	}
}

func (c *cache) String() string {
	return "cache"
}

// New returns a new cache
func New(r registry.Registry, opts ...Option) Cache {
	rand.Seed(time.Now().UnixNano())
	options := Options{
		TTL: DefaultTTL,
	}

	for _, o := range opts {
		o(&options)
	}

	return &cache{
		Registry: r,
		opts:     options,
		watched:  make(map[string]bool),
		cache:    make(map[string][]*registry.Service),
		ttls:     make(map[string]time.Time),
		exit:     make(chan bool),
	}
}<|MERGE_RESOLUTION|>--- conflicted
+++ resolved
@@ -151,12 +151,8 @@
 		}
 
 		// reset the status
-<<<<<<< HEAD
 		// 成功获取服务对象
-		if c.getStatus(); err != nil {
-=======
 		if err := c.getStatus(); err != nil {
->>>>>>> 9d559848
 			c.setStatus(nil)
 		}
 
