--- conflicted
+++ resolved
@@ -124,15 +124,8 @@
 	cp := registry.Copy(services)
 
 	// got services && within ttl so return cache
-<<<<<<< HEAD
 	// 检查服务是否可用并且在有效期内
-	if c.isValid(services, ttl) {
-		// make a copy
-		cp := registry.Copy(services)
-		// unlock the read
-=======
 	if c.isValid(cp, ttl) {
->>>>>>> fa6590f9
 		c.RUnlock()
 		// return services
 		return cp, nil
