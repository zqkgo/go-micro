--- conflicted
+++ resolved
@@ -13,12 +13,9 @@
 // 存储头信息的对象
 type Metadata map[string]string
 
-<<<<<<< HEAD
 // 复制头信息，因为是map类型本质是指向hmap的指针
 // 所以需要循环遍历每一个元素完成复制
-=======
 // Copy makes a copy of the metadata
->>>>>>> 6f28852e
 func Copy(md Metadata) Metadata {
 	cmd := make(Metadata)
 	for k, v := range md {
@@ -27,21 +24,15 @@
 	return cmd
 }
 
-<<<<<<< HEAD
 // 从一个ctx中提取头信息
-=======
 // FromContext returns metadata from the given context
->>>>>>> 6f28852e
 func FromContext(ctx context.Context) (Metadata, bool) {
 	md, ok := ctx.Value(metaKey{}).(Metadata)
 	return md, ok
 }
 
-<<<<<<< HEAD
 // 从一个ctx复制出一个新的ctx，并且将头信息保存在该ctx中，key需是自定义类型
-=======
 // NewContext creates a new context with the given metadata
->>>>>>> 6f28852e
 func NewContext(ctx context.Context, md Metadata) context.Context {
 	return context.WithValue(ctx, metaKey{}, md)
 }
