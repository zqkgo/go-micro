--- conflicted
+++ resolved
@@ -24,9 +24,7 @@
 	return cmd
 }
 
-<<<<<<< HEAD
 // 从一个ctx中提取头信息
-=======
 // Get returns a single value from metadata in the context
 func Get(ctx context.Context, key string) (string, bool) {
 	md, ok := FromContext(ctx)
@@ -37,7 +35,6 @@
 	return val, ok
 }
 
->>>>>>> fa01cadc
 // FromContext returns metadata from the given context
 func FromContext(ctx context.Context) (Metadata, bool) {
 	md, ok := ctx.Value(metaKey{}).(Metadata)
