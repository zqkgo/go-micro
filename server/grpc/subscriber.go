--- conflicted
+++ resolved
@@ -233,12 +233,8 @@
 				req = req.Elem()
 			}
 
-<<<<<<< HEAD
 			// 将消息体解码到入参
-			if err := cf.Unmarshal(msg.Body, req.Interface()); err != nil {
-=======
 			if err = cf.Unmarshal(msg.Body, req.Interface()); err != nil {
->>>>>>> 6b1eef53
 				return err
 			}
 
