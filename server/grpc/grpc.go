--- conflicted
+++ resolved
@@ -670,12 +670,8 @@
 
 	g.registered = true
 
-<<<<<<< HEAD
-	for sb, _ := range g.subscribers {
+	for sb := range g.subscribers {
 		// 构造一个handler，注册到broker，当消息到达时会调用该handelr。
-=======
-	for sb := range g.subscribers {
->>>>>>> 6f28852e
 		handler := g.createSubHandler(sb, g.opts)
 		var opts []broker.SubscribeOption
 		if queue := sb.Options().Queue; len(queue) > 0 {
