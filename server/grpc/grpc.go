// Package grpc provides a grpc server
package grpc

import (
	"context"
	"crypto/tls"
	"fmt"
	"net"
	"reflect"
	"runtime/debug"
	"sort"
	"strconv"
	"strings"
	"sync"
	"time"

	"github.com/micro/go-micro/broker"
	"github.com/micro/go-micro/codec"
	"github.com/micro/go-micro/errors"
	meta "github.com/micro/go-micro/metadata"
	"github.com/micro/go-micro/registry"
	"github.com/micro/go-micro/server"
	"github.com/micro/go-micro/util/addr"
	mgrpc "github.com/micro/go-micro/util/grpc"
	"github.com/micro/go-micro/util/log"
	mnet "github.com/micro/go-micro/util/net"

	"google.golang.org/grpc"
	"google.golang.org/grpc/codes"
	"google.golang.org/grpc/credentials"
	"google.golang.org/grpc/encoding"
	"google.golang.org/grpc/metadata"
	"google.golang.org/grpc/peer"
	"google.golang.org/grpc/status"
)

var (
	// DefaultMaxMsgSize define maximum message size that server can send
	// or receive.  Default value is 4MB.
	DefaultMaxMsgSize = 1024 * 1024 * 4
)

const (
	defaultContentType = "application/grpc"
)

type grpcServer struct {
	// 提取、保存服务名称到服务信息的映射
	rpc *rServer
	// grpc server对象，实际处理grpc请求的对象
	srv  *grpc.Server
	exit chan chan error
	// 通过
	wg *sync.WaitGroup

	sync.RWMutex
	opts server.Options
	// 服务名 -> 服务handler，即一个server可以同时提供多个服务。
	// 注册服务时，根据该成员找到所有handler的endpoints集合
	handlers    map[string]server.Handler
	// 遍历每个subscriber注册到broker
	subscribers map[*subscriber][]broker.Subscriber
	// marks the serve as started
	started bool
	// used for first registration
	registered bool
}

func init() {
	encoding.RegisterCodec(wrapCodec{jsonCodec{}})
	encoding.RegisterCodec(wrapCodec{protoCodec{}})
	encoding.RegisterCodec(wrapCodec{bytesCodec{}})
}

func newGRPCServer(opts ...server.Option) server.Server {
	// 创建server.Options对象，调用修改方法，赋默认值
	options := newOptions(opts...)

	// create a grpc server
	srv := &grpcServer{
		opts: options,
		rpc: &rServer{
			serviceMap: make(map[string]*service),
		},
		handlers:    make(map[string]server.Handler),
		subscribers: make(map[*subscriber][]broker.Subscriber),
		exit:        make(chan chan error),
		wg:          wait(options.Context),
	}

	// configure the grpc server
	// 根据默认或自定义配置构造grpc server对象
	srv.configure()

	return srv
}

type grpcRouter struct {
	h func(context.Context, server.Request, interface{}) error
}

func (r grpcRouter) ServeRequest(ctx context.Context, req server.Request, rsp server.Response) error {
	return r.h(ctx, req, rsp)
}

// 根据默认或自定义配置构造grpc server对象
// 配置项包括message大小最大值、TLS配置等等
func (g *grpcServer) configure(opts ...server.Option) {
	// Don't reprocess where there's no config
	if len(opts) == 0 && g.srv != nil {
		return
	}

	for _, o := range opts {
		o(&g.opts)
	}

	maxMsgSize := g.getMaxMsgSize()
	// grpc配置项
	gopts := []grpc.ServerOption{
		grpc.MaxRecvMsgSize(maxMsgSize),
		grpc.MaxSendMsgSize(maxMsgSize),
		// 如果grpc server接收到请求后，发现服务或方法未注册，会调用此配置
		// 截止注释时间，所有的服务都会被该配置处理
		grpc.UnknownServiceHandler(g.handler),
	}
	// TLS配置
	if creds := g.getCredentials(); creds != nil {
		gopts = append(gopts, grpc.Creds(creds))
	}
	// 其他配置项（数组）
	if opts := g.getGrpcOptions(); opts != nil {
		gopts = append(gopts, opts...)
	}

	g.srv = grpc.NewServer(gopts...)
}

// 获取server能发送或接受的最大message大小，如果context中没有则使用默认大小
func (g *grpcServer) getMaxMsgSize() int {
	if g.opts.Context == nil {
		return DefaultMaxMsgSize
	}
	s, ok := g.opts.Context.Value(maxMsgSizeKey{}).(int)
	if !ok {
		return DefaultMaxMsgSize
	}
	return s
}

func (g *grpcServer) getCredentials() credentials.TransportCredentials {
	if g.opts.Context != nil {
		if v := g.opts.Context.Value(tlsAuth{}); v != nil {
			tls := v.(*tls.Config)
			return credentials.NewTLS(tls)
		}
	}
	return nil
}

func (g *grpcServer) getGrpcOptions() []grpc.ServerOption {
	if g.opts.Context == nil {
		return nil
	}

	v := g.opts.Context.Value(grpcOptions{})

	if v == nil {
		return nil
	}
	// 使用type assertion提取interface的concrete type
	opts, ok := v.([]grpc.ServerOption)

	if !ok {
		return nil
	}

	return opts
}

// 自定义的未知服务或方法的回调，注册给grpc
// 当访问未注册的服务或方法时调用此方法
func (g *grpcServer) handler(srv interface{}, stream grpc.ServerStream) error {
	if g.wg != nil {
		g.wg.Add(1)
		defer g.wg.Done()
	}

	// 获取完整的方法路径，例如：/go.micro.srv.funcsave.Save/Categories
	fullMethod, ok := grpc.MethodFromServerStream(stream)
	if !ok {
		return grpc.Errorf(codes.Internal, "method does not exist in context")
	}

	// 提取出服务名和方法名
	serviceName, methodName, err := mgrpc.ServiceMethod(fullMethod)
	if err != nil {
		return status.New(codes.InvalidArgument, err.Error()).Err()
	}

	// get grpc metadata
	gmd, ok := metadata.FromIncomingContext(stream.Context())
	if !ok {
		gmd = metadata.MD{}
	}

	// copy the metadata to go-micro.metadata
	// 复制一份元信息以便对之进行修改
	md := meta.Metadata{}
	for k, v := range gmd {
		md[k] = strings.Join(v, ", ")
	}

	// timeout for server deadline
	to := md["timeout"]

	// get content type
	ct := defaultContentType
	if ctype, ok := md["x-content-type"]; ok {
		ct = ctype
	}

	delete(md, "x-content-type")
	delete(md, "timeout")

	// create new context
	// 以stream.Context()为parent构造一个包含头信息的context
	ctx := meta.NewContext(stream.Context(), md)

	// get peer from context
	// 如果stream.Context()包含发送请求的peer信息，
	// 以ctx为parent构造包含peer信息的context
	if p, ok := peer.FromContext(stream.Context()); ok {
		md["Remote"] = p.Addr.String()
		ctx = peer.NewContext(ctx, p)
	}

	// set the timeout if we have it
	// 如果有超时时间则构造包含超时时间的context
	if len(to) > 0 {
		if n, err := strconv.ParseUint(to, 10, 64); err == nil {
			ctx, _ = context.WithTimeout(ctx, time.Duration(n))
		}
	}

	// process via router
	// 如果设置了路由Router则使用Router处理请求
	if g.opts.Router != nil {
		// 根据content-type获取编解码方式
		cc, err := g.newGRPCCodec(ct)
		if err != nil {
			return errors.InternalServerError("go.micro.server", err.Error())
		}
		// codec使用stream对象读写消息
		codec := &grpcCodec{
			method:   fmt.Sprintf("%s.%s", serviceName, methodName),
			endpoint: fmt.Sprintf("%s.%s", serviceName, methodName),
			target:   g.opts.Name,
			s:        stream,
			c:        cc,
		}

		// create a client.Request
		request := &rpcRequest{
			service:     mgrpc.ServiceFromMethod(fullMethod),
			contentType: ct,
			method:      fmt.Sprintf("%s.%s", serviceName, methodName),
			codec:       codec,
		}

		response := &rpcResponse{
			header: make(map[string]string),
			codec:  codec,
		}

		// create a wrapped function
		handler := func(ctx context.Context, req server.Request, rsp interface{}) error {
			return g.opts.Router.ServeRequest(ctx, req, rsp.(server.Response))
		}

		// execute the wrapper for it
		for i := len(g.opts.HdlrWrappers); i > 0; i-- {
			handler = g.opts.HdlrWrappers[i-1](handler)
		}

		r := grpcRouter{handler}

		// serve the actual request using the request router
		if err := r.ServeRequest(ctx, request, response); err != nil {
			return status.Errorf(codes.Internal, err.Error())
		}

		return nil
	}

	// process the standard request flow
	// 根据服务名获取服务对象
	g.rpc.mu.Lock()
	service := g.rpc.serviceMap[serviceName]
	g.rpc.mu.Unlock()

	if service == nil {
		return status.New(codes.Unimplemented, fmt.Sprintf("unknown service %s", serviceName)).Err()
	}

	// 根据方法名获取方法对象
	mtype := service.method[methodName]
	if mtype == nil {
		return status.New(codes.Unimplemented, fmt.Sprintf("unknown service %s.%s", serviceName, methodName)).Err()
	}

	// process unary
	// 处理unary类型的请求
	if !mtype.stream {
		return g.processRequest(stream, service, mtype, ct, ctx)
	}

	// process stream
	// 处理stream类型的请求
	return g.processStream(stream, service, mtype, ct, ctx)
}

func (g *grpcServer) processRequest(stream grpc.ServerStream, service *service, mtype *methodType, ct string, ctx context.Context) error {
	for {
		var argv, replyv reflect.Value

		// Decode the argument value.
		argIsValue := false // if true, need to indirect before calling.
		// 创建指向 入参类型零值 的指针
		if mtype.ArgType.Kind() == reflect.Ptr {
			argv = reflect.New(mtype.ArgType.Elem())
		} else {
			argv = reflect.New(mtype.ArgType)
			argIsValue = true
		}

		// Unmarshal request
		// 接收message并赋值给argv
		if err := stream.RecvMsg(argv.Interface()); err != nil {
			return err
		}

		if argIsValue {
			argv = argv.Elem()
		}

		// reply value
		// 创建指向 出参类型零值 的指针
		replyv = reflect.New(mtype.ReplyType.Elem())

		// function的第一个参数是方法的receiver的值
		function := mtype.method.Func
		var returnValues []reflect.Value

		// 获取编解码对象并对入参编码
		cc, err := g.newGRPCCodec(ct)
		if err != nil {
			return errors.InternalServerError("go.micro.server", err.Error())
		}
		b, err := cc.Marshal(argv.Interface())
		if err != nil {
			return err
		}

		// create a client.Request
		// 构造请求对象，没用(9d559848c2ea185c6f54206012686adfb36d0fb9)?
		r := &rpcRequest{
			service:     g.opts.Name,
			contentType: ct,
			method:      fmt.Sprintf("%s.%s", service.name, mtype.method.Name),
			body:        b,
			payload:     argv.Interface(),
		}

		// define the handler func
		fn := func(ctx context.Context, req server.Request, rsp interface{}) error {
			defer func() {
				if r := recover(); r != nil {
					log.Log("panic recovered: ", r)
					log.Logf(string(debug.Stack()))
				}
			}()
			returnValues = function.Call([]reflect.Value{service.rcvr, mtype.prepareContext(ctx), reflect.ValueOf(argv.Interface()), reflect.ValueOf(rsp)})

			// The return value for the method is an error.
			if err := returnValues[0].Interface(); err != nil {
				return err.(error)
			}

			return nil
		}

		// wrap the handler func
		// 使用配置的若干封装函数封装起来
		for i := len(g.opts.HdlrWrappers); i > 0; i-- {
			fn = g.opts.HdlrWrappers[i-1](fn)
		}

		statusCode := codes.OK
		statusDesc := ""

		// execute the handler
		// 执行函数，根据错误类型设置错误码和错误描述
		if appErr := fn(ctx, r, replyv.Interface()); appErr != nil {
			if err, ok := appErr.(*rpcError); ok {
				statusCode = err.code
				statusDesc = err.desc
			} else if err, ok := appErr.(*errors.Error); ok {
				statusCode = microError(err)
				statusDesc = appErr.Error()
			} else {
				statusCode = convertCode(appErr)
				statusDesc = appErr.Error()
			}
			return status.New(statusCode, statusDesc).Err()
		}
		// 发送响应数据到调用方
		if err := stream.SendMsg(replyv.Interface()); err != nil {
			return err
		}
		return status.New(statusCode, statusDesc).Err()
	}
}

func (g *grpcServer) processStream(stream grpc.ServerStream, service *service, mtype *methodType, ct string, ctx context.Context) error {
	opts := g.opts

	r := &rpcRequest{
		service:     opts.Name,
		contentType: ct,
		method:      fmt.Sprintf("%s.%s", service.name, mtype.method.Name),
		stream:      true,
	}

	ss := &rpcStream{
		request: r,
		s:       stream,
	}

	function := mtype.method.Func
	var returnValues []reflect.Value

	// Invoke the method, providing a new value for the reply.
	fn := func(ctx context.Context, req server.Request, stream interface{}) error {
		returnValues = function.Call([]reflect.Value{service.rcvr, mtype.prepareContext(ctx), reflect.ValueOf(stream)})
		if err := returnValues[0].Interface(); err != nil {
			return err.(error)
		}

		return nil
	}

	for i := len(opts.HdlrWrappers); i > 0; i-- {
		fn = opts.HdlrWrappers[i-1](fn)
	}

	statusCode := codes.OK
	statusDesc := ""

	appErr := fn(ctx, r, ss)
	if appErr != nil {
		if err, ok := appErr.(*rpcError); ok {
			statusCode = err.code
			statusDesc = err.desc
		} else if err, ok := appErr.(*errors.Error); ok {
			statusCode = microError(err)
			statusDesc = appErr.Error()
		} else {
			statusCode = convertCode(appErr)
			statusDesc = appErr.Error()
		}
	}

	return status.New(statusCode, statusDesc).Err()
}

func (g *grpcServer) newGRPCCodec(contentType string) (encoding.Codec, error) {
	codecs := make(map[string]encoding.Codec)
	if g.opts.Context != nil {
		if v := g.opts.Context.Value(codecsKey{}); v != nil {
			codecs = v.(map[string]encoding.Codec)
		}
	}
	if c, ok := codecs[contentType]; ok {
		return c, nil
	}
	if c, ok := defaultGRPCCodecs[contentType]; ok {
		return c, nil
	}
	return nil, fmt.Errorf("Unsupported Content-Type: %s", contentType)
}

func (g *grpcServer) newCodec(contentType string) (codec.NewCodec, error) {
	if cf, ok := g.opts.Codecs[contentType]; ok {
		return cf, nil
	}
	if cf, ok := defaultRPCCodecs[contentType]; ok {
		return cf, nil
	}
	return nil, fmt.Errorf("Unsupported Content-Type: %s", contentType)
}

func (g *grpcServer) Options() server.Options {
	g.RLock()
	opts := g.opts
	g.RUnlock()

	return opts
}

func (g *grpcServer) Init(opts ...server.Option) error {
	g.configure(opts...)
	return nil
}

func (g *grpcServer) NewHandler(h interface{}, opts ...server.HandlerOption) server.Handler {
	return newRpcHandler(h, opts...)
}

// Handle从参数h中提取服务信息
// 以服务名为key保存在g.rpc.serviceMap中
// 并且以服务名为key保存在g.handlers中
func (g *grpcServer) Handle(h server.Handler) error {
	if err := g.rpc.register(h.Handler()); err != nil {
		return err
	}
	// 服务名 -> 服务handler(例如：rpcHandler)，即一个server可以同时提供多个服务
	g.handlers[h.Name()] = h
	return nil
}

func (g *grpcServer) NewSubscriber(topic string, sb interface{}, opts ...server.SubscriberOption) server.Subscriber {
	return newSubscriber(topic, sb, opts...)
}

// 以sb为key保存到map
func (g *grpcServer) Subscribe(sb server.Subscriber) error {
	sub, ok := sb.(*subscriber)
	if !ok {
		return fmt.Errorf("invalid subscriber: expected *subscriber")
	}
	if len(sub.handlers) == 0 {
		return fmt.Errorf("invalid subscriber: no handler functions")
	}

	if err := validateSubscriber(sb); err != nil {
		return err
	}

	g.Lock()

	_, ok = g.subscribers[sub]
	if ok {
		return fmt.Errorf("subscriber %v already exists", sub)
	}
	g.subscribers[sub] = nil
	g.Unlock()
	return nil
}

func (g *grpcServer) Register() error {
	var err error
	var advt, host, port string

	// parse address for host, port
	config := g.opts

	// check the advertise address first
	// if it exists then use it, otherwise
	// use the address
	if len(config.Advertise) > 0 {
		advt = config.Advertise
	} else {
		advt = config.Address
	}

	if cnt := strings.Count(advt, ":"); cnt >= 1 { // 包含端口
		// ipv6 address in format [host]:port or ipv4 host:port
		host, port, err = net.SplitHostPort(advt)
		if err != nil {
			return err
		}
	} else { // 只有地址无端口
		host = advt
	}

	// 找到本机ip局域网地址
	addr, err := addr.Extract(host)
	if err != nil {
		return err
	}

	// register service
	// 服务节点
	node := &registry.Node{
		Id:       config.Name + "-" + config.Id,
		Address:  mnet.HostPort(addr, port),
		Metadata: config.Metadata,
	}

	node.Metadata["broker"] = config.Broker.String()
	node.Metadata["registry"] = config.Registry.String()
	node.Metadata["server"] = g.String()
	node.Metadata["transport"] = g.String()
	// node.Metadata["transport"] = config.Transport.String()

	g.RLock()
	// Maps are ordered randomly, sort the keys for consistency
	var handlerList []string // 服务名数组[srv1, srv2, ...]
	for n, e := range g.handlers {
		// Only advertise non internal handlers
		if !e.Options().Internal {
			handlerList = append(handlerList, n)
		}
	}
	// 服务名排序
	sort.Strings(handlerList)

	var subscriberList []*subscriber
	for e := range g.subscribers {
		// Only advertise non internal subscribers
		if !e.Options().Internal {
			subscriberList = append(subscriberList, e)
		}
	}
	sort.Slice(subscriberList, func(i, j int) bool {
		return subscriberList[i].topic > subscriberList[j].topic
	})

<<<<<<< HEAD
	// 所有"终端"方法
	var endpoints []*registry.Endpoint
=======
	endpoints := make([]*registry.Endpoint, 0, len(handlerList)+len(subscriberList))
>>>>>>> fa01cadc
	for _, n := range handlerList {
		endpoints = append(endpoints, g.handlers[n].Endpoints()...)
	}
	// 每一个最终会被调用的subscriber函数或者receiver方法
	for _, e := range subscriberList {
		endpoints = append(endpoints, e.Endpoints()...)
	}
	g.RUnlock()

	service := &registry.Service{
		Name:      config.Name,
		Version:   config.Version,
		Nodes:     []*registry.Node{node},
		Endpoints: endpoints,
	}

	g.Lock()
	registered := g.registered
	g.Unlock()

	if !registered {
		log.Logf("Registering node: %s", node.Id)
	}

	// create registry options
	rOpts := []registry.RegisterOption{registry.RegisterTTL(config.RegisterTTL)}

	// 调用注册接口进行注册
	if err := config.Registry.Register(service, rOpts...); err != nil {
		return err
	}

	// already registered? don't need to register subscribers
	if registered {
		return nil
	}

	g.Lock()
	defer g.Unlock()

	g.registered = true

	for sb := range g.subscribers {
		// 构造一个handler，注册到broker，当消息到达时会调用该handelr。
		handler := g.createSubHandler(sb, g.opts)
		var opts []broker.SubscribeOption
		if queue := sb.Options().Queue; len(queue) > 0 {
			opts = append(opts, broker.Queue(queue))
		}

		if !sb.Options().AutoAck {
			opts = append(opts, broker.DisableAutoAck())
		}

		// 注册到broker服务的内存映射
		// 将topic作为服务注册到registry
		sub, err := config.Broker.Subscribe(sb.Topic(), handler, opts...)
		if err != nil {
			return err
		}
		g.subscribers[sb] = []broker.Subscriber{sub}
	}

	return nil
}

func (g *grpcServer) Deregister() error {
	var err error
	var advt, host, port string

	config := g.opts

	// check the advertise address first
	// if it exists then use it, otherwise
	// use the address
	if len(config.Advertise) > 0 {
		advt = config.Advertise
	} else {
		advt = config.Address
	}

	if cnt := strings.Count(advt, ":"); cnt >= 1 {
		// ipv6 address in format [host]:port or ipv4 host:port
		host, port, err = net.SplitHostPort(advt)
		if err != nil {
			return err
		}
	} else {
		host = advt
	}

	addr, err := addr.Extract(host)
	if err != nil {
		return err
	}

	node := &registry.Node{
		Id:      config.Name + "-" + config.Id,
		Address: mnet.HostPort(addr, port),
	}

	service := &registry.Service{
		Name:    config.Name,
		Version: config.Version,
		Nodes:   []*registry.Node{node},
	}

	log.Logf("Deregistering node: %s", node.Id)
	if err := config.Registry.Deregister(service); err != nil {
		return err
	}

	g.Lock()

	if !g.registered {
		g.Unlock()
		return nil
	}

	g.registered = false

	for sb, subs := range g.subscribers {
		for _, sub := range subs {
			log.Logf("Unsubscribing from topic: %s", sub.Topic())
			sub.Unsubscribe()
		}
		g.subscribers[sb] = nil
	}

	g.Unlock()
	return nil
}

func (g *grpcServer) Start() error {
	// 加锁，判断是否已经启动
	g.RLock()
	if g.started {
		g.RUnlock()
		return nil
	}
	g.RUnlock()

	config := g.Options()

	// micro: config.Transport.Listen(config.Address)
	// 如果未配置端口会随机分配端口
	ts, err := net.Listen("tcp", config.Address)
	if err != nil {
		return err
	}

	log.Logf("Server [grpc] Listening on %s", ts.Addr().String())
	g.Lock()
	// 将地址更新成实际使用的地址，例如随机分配的新端口
	g.opts.Address = ts.Addr().String()
	g.Unlock()

	// connect to the broker
	// 如果是http broker则启动broker的http server
	// 如果grpc broker则启动grpc server
	if err := config.Broker.Connect(); err != nil {
		return err
	}

	baddr := config.Broker.Address()
	bname := config.Broker.String()

	log.Logf("Broker [%s] Connected to %s", bname, baddr)

	// announce self to the world
	// 注册到服务发现
	if err := g.Register(); err != nil {
		log.Log("Server register error: ", err)
	}

	// micro: go ts.Accept(s.accept)
	go func() {
		if err := g.srv.Serve(ts); err != nil {
			log.Log("gRPC Server start error: ", err)
		}
	}()

	go func() {
		t := new(time.Ticker)

		// only process if it exists
		if g.opts.RegisterInterval > time.Duration(0) {
			// new ticker
			t = time.NewTicker(g.opts.RegisterInterval)
		}

		// return error chan
		var ch chan error

	Loop:
		for {
			select {
			// register self on interval
			case <-t.C:
				if err := g.Register(); err != nil {
					log.Log("Server register error: ", err)
				}
			// wait for exit
			case ch = <-g.exit:
				break Loop
			}
		}

		// deregister self
		if err := g.Deregister(); err != nil {
			log.Log("Server deregister error: ", err)
		}

		// wait for waitgroup
		if g.wg != nil {
			g.wg.Wait()
		}

		// stop the grpc server
		g.srv.GracefulStop()

		// close transport
		ch <- nil

		// disconnect broker
		config.Broker.Disconnect()
	}()

	// mark the server as started
	g.Lock()
	g.started = true
	g.Unlock()

	return nil
}

func (g *grpcServer) Stop() error {
	g.RLock()
	if !g.started {
		g.RUnlock()
		return nil
	}
	g.RUnlock()

	ch := make(chan error)
	g.exit <- ch

	var err error
	select {
	case err = <-ch:
		g.Lock()
		g.started = false
		g.Unlock()
	}

	return err
}

func (g *grpcServer) String() string {
	return "grpc"
}

func NewServer(opts ...server.Option) server.Server {
	return newGRPCServer(opts...)
}<|MERGE_RESOLUTION|>--- conflicted
+++ resolved
@@ -57,7 +57,7 @@
 	opts server.Options
 	// 服务名 -> 服务handler，即一个server可以同时提供多个服务。
 	// 注册服务时，根据该成员找到所有handler的endpoints集合
-	handlers    map[string]server.Handler
+	handlers map[string]server.Handler
 	// 遍历每个subscriber注册到broker
 	subscribers map[*subscriber][]broker.Subscriber
 	// marks the serve as started
@@ -627,12 +627,7 @@
 		return subscriberList[i].topic > subscriberList[j].topic
 	})
 
-<<<<<<< HEAD
-	// 所有"终端"方法
-	var endpoints []*registry.Endpoint
-=======
 	endpoints := make([]*registry.Endpoint, 0, len(handlerList)+len(subscriberList))
->>>>>>> fa01cadc
 	for _, n := range handlerList {
 		endpoints = append(endpoints, g.handlers[n].Endpoints()...)
 	}
