// Package micro is a pluggable framework for microservices
package micro

import (
	"context"

	"github.com/micro/go-micro/client"
	"github.com/micro/go-micro/server"
)

type serviceKey struct{}

// Service is an interface that wraps the lower level libraries
// within go-micro. Its a convenience method for building
// and initialising services.
//
type Service interface {
	// The service name
	Name() string
	// Init initialises options
	Init(...Option)
	// Options returns the current options
	Options() Options
	// Client is used to call services
	Client() client.Client
	// Server is for handling requests and events
	Server() server.Server
	// Run the service
	Run() error
	// The service implementation
	String() string
}

// Function is a one time executing Service
type Function interface {
	// Inherits Service interface
	Service
	// Done signals to complete execution
	Done() error
	// Handle registers an RPC handler
	Handle(v interface{}) error
	// Subscribe registers a subscriber
	Subscribe(topic string, v interface{}) error
}

/*
// Type Event is a future type for acting on asynchronous events
type Event interface {
	// Publish publishes a message to the event topic
	Publish(ctx context.Context, msg interface{}, opts ...client.PublishOption) error
	// Subscribe to the event
	Subscribe(ctx context.Context, v in
}

<<<<<<< HEAD
// 函数类型，其作用是使传入的Options对象可以被修改。
// 例如在newOptions()时候先创建一个Options对象，然后
// 调用该类型的函数修改Options对象
=======
// Resource is a future type for defining dependencies
type Resource interface {
	// Name of the resource
	Name() string
	// Type of resource
	Type() string
	// Method of creation
	Create() error
}
*/

// Event is used to publish messages to a topic
type Event interface {
	// Publish publishes a message to the event topic
	Publish(ctx context.Context, msg interface{}, opts ...client.PublishOption) error
}

// Type alias to satisfy the deprecation
type Publisher = Event

>>>>>>> c145f355
type Option func(*Options)

var (
	HeaderPrefix = "Micro-"
)

// NewService creates and returns a new Service based on the packages within.
func NewService(opts ...Option) Service {
	return newService(opts...)
}

// FromContext retrieves a Service from the Context.
func FromContext(ctx context.Context) (Service, bool) {
	s, ok := ctx.Value(serviceKey{}).(Service)
	return s, ok
}

// NewContext returns a new Context with the Service embedded within it.
func NewContext(ctx context.Context, s Service) context.Context {
	return context.WithValue(ctx, serviceKey{}, s)
}

// NewFunction returns a new Function for a one time executing Service
func NewFunction(opts ...Option) Function {
	return newFunction(opts...)
}

// NewEvent creates a new event publisher
func NewEvent(topic string, c client.Client) Event {
	if c == nil {
		c = client.NewClient()
	}
	return &event{c, topic}
}

// Deprecated: NewPublisher returns a new Publisher
func NewPublisher(topic string, c client.Client) Event {
	return NewEvent(topic, c)
}

// RegisterHandler is syntactic sugar for registering a handler
func RegisterHandler(s server.Server, h interface{}, opts ...server.HandlerOption) error {
	return s.Handle(s.NewHandler(h, opts...))
}

// RegisterSubscriber is syntactic sugar for registering a subscriber
func RegisterSubscriber(topic string, s server.Server, h interface{}, opts ...server.SubscriberOption) error {
	return s.Subscribe(s.NewSubscriber(topic, h, opts...))
}<|MERGE_RESOLUTION|>--- conflicted
+++ resolved
@@ -52,11 +52,6 @@
 	Subscribe(ctx context.Context, v in
 }
 
-<<<<<<< HEAD
-// 函数类型，其作用是使传入的Options对象可以被修改。
-// 例如在newOptions()时候先创建一个Options对象，然后
-// 调用该类型的函数修改Options对象
-=======
 // Resource is a future type for defining dependencies
 type Resource interface {
 	// Name of the resource
@@ -77,7 +72,9 @@
 // Type alias to satisfy the deprecation
 type Publisher = Event
 
->>>>>>> c145f355
+// 函数类型，其作用是使传入的Options对象可以被修改。
+// 例如在newOptions()时候先创建一个Options对象，然后
+// 调用该类型的函数修改Options对象
 type Option func(*Options)
 
 var (
